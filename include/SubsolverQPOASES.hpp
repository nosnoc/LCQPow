/*
 *	This file is part of LCQPanther.
 *
 *	LCQPanther -- A Solver for Quadratic Programs with Commplementarity Constraints.
 *	Copyright (C) 2020 - 2021 by Jonas Hall et al.
 *
 *	LCQPanther is free software; you can redistribute it and/or
 *	modify it under the terms of the GNU Lesser General Public
 *	License as published by the Free Software Foundation; either
 *	version 2.1 of the License, or (at your option) any later version.
 *
 *	LCQPanther is distributed in the hope that it will be useful,
 *	but WITHOUT ANY WARRANTY; without even the implied warranty of
 *	MERCHANTABILITY or FITNESS FOR A PARTICULAR PURPOSE.
 *	See the GNU Lesser General Public License for more details.
 *
 *	You should have received a copy of the GNU Lesser General Public
 *	License along with LCQPanther; if not, write to the Free Software
 *	Foundation, Inc., 51 Franklin Street, Fifth Floor, Boston, MA  02110-1301  USA
 */

#ifndef LCQPanther_SUBSOLVERQPOASES_HPP
#define LCQPanther_SUBSOLVERQPOASES_HPP

#include "SubsolverBase.hpp"
#include <qpOASES.hpp>

namespace LCQPanther {
    class SubsolverQPOASES : public SubsolverBase {
        public:
			/** Default constructor. */
			SubsolverQPOASES( );


            /** Constructor for dense matrices.
             *
             * @param nV Number of optimization variables.
             * @param nC Number of linear constraints (should include complementarity pairs).
             * @param H The Hessian matrix in dense format.
             * @param A The linear constraint matrix in dense format (should include the rows of the complementarity selector matrices).
            */
            SubsolverQPOASES(   int nV,
                                int nC,
                                double* H,
                                double* A);


            /** Constructor for sparse matrices.
             *
             * @param nV Number of optimization variables.
             * @param nC Number of linear constraints (should include complementarity pairs).
             * @param H The Hessian matrix in sparse csc format.
             * @param A The linear constraint matrix in sparse csc format (should include the rows of the complementarity selector matrices).
            */
            SubsolverQPOASES(   int nV,
                                int nC,
                                csc* H,
                                csc* A,
                                bool useSchur);


            /** Copy constructor. */
            SubsolverQPOASES(const SubsolverQPOASES& rhs);


            /** Destructor. */
            ~SubsolverQPOASES();


            /** Assignment operator (deep copy). */
            virtual SubsolverQPOASES& operator=(const SubsolverQPOASES& rhs);


            /** Setting the user options. */
            void setOptions( qpOASES::Options options );


            /** Implementation for applying the subsolver to solve the QP.
             *
             * @param initialSolver A flag indicating whether the call should initialize the sequence.
             * @param iterations A reference to write the number of subsolver iterates to.
             * @param _g The (potentially) updated objective linear component.
             * @param _lbA The (potentially) updated lower bounds of the linear constraints.
             * @param _ubA The (potentially) updated upper bounds of the linear constraints.
             * @param _x0 The primal initial guess. NULL pointer can be passed.
             * @param _y0 The dual initial guess. NULL pointer can be passed.
             * @param _lb The (potentially) updated lower box constraints. NULL pointer can be passed.
             * @param _ub The (potentially) updated upper box constraints. NULL pointer can be passed.
            */
            ReturnValue solve(  bool initialSolve, int& iterations,
                                const double* const _g,
                                const double* const _lbA,
                                const double* const _ubA,
                                const double* const x0 = 0,
                                const double* const y0 = 0,
                                const double* const _lb = 0,
                                const double* const _ub = 0 );


			/** Get the primal and dual solution.
             *
             * @param x Pointer to the (assumed to be allocated) primal solution vector.
             * @param y Pointer to the (assumed to be allocated) dual solution vector.
            */
            void getSolution( double* x, double* y );

        protected:
            /** Copies all members from given rhs object. */
            void copy(const SubsolverQPOASES& rhs);

        private:
            int nV;                                     /**< Number of optimization variables. */
            int nC;                                     /**< Total number of dual variables. */

            bool isSparse = false;                      /**< A flag storing whether data is given in sparse or dense format. */

            double* H = NULL;                           /**< Hessian matrix in dense format. */
            double* A = NULL;                           /**< Constraint matrix in dense format (should contain rows of compl. sel. matrices). */

            qpOASES::SymSparseMat* H_sparse = NULL;     /**< Hessian matrix as qpOASES symmetric sparse matrix. */
            qpOASES::SparseMatrix* A_sparse = NULL;     /**< Constraint matrix as qpOASES sparse matrix (should contain rows of compl. sel. matrices). */

            double* H_x = NULL;                         /**< Hessian matrix sparse data (required because one cannot copy a symmetric(sprase) qpOASES matrix). */
            int* H_i = NULL;                            /**< Hessian matrix sparse rows (required because one cannot copy a symmetric(sprase) qpOASES matrix). */
            int* H_p = NULL;                            /**< Hessian matrix sparse col pointers (required because one cannot copy a symmetric(sprase) qpOASES mat                           rix). */

            double* A_x = NULL;                         /**< Constraint matrix sparse data (required because one cannot copy a symmetric(sprase) qpOASES matrix). */
            int* A_i = NULL;                            /**< Constraint matrix sparse rows (required because one cannot copy a symmetric(sprase) qpOASES matrix). */
            int* A_p = NULL;                            /**< Constraint matrix sparse col pointers (required because one cannot copy a symmetric(sprase) qpOASES matrix). */

<<<<<<< HEAD
            qpOASES::QProblem qp;

            bool useSchur = false;
            qpOASES::SQProblemSchur qpSchur;
=======
            qpOASES::QProblem qp;                       /**< Store a QP class and call it sequentially (using its hotstart functionality). */
>>>>>>> 29a1289c
    };
}

#endif  // LCQPanther_SUBSOLVERQPOASES_HPP<|MERGE_RESOLUTION|>--- conflicted
+++ resolved
@@ -55,8 +55,7 @@
             SubsolverQPOASES(   int nV,
                                 int nC,
                                 csc* H,
-                                csc* A,
-                                bool useSchur);
+                                csc* A);
 
 
             /** Copy constructor. */
@@ -128,14 +127,7 @@
             int* A_i = NULL;                            /**< Constraint matrix sparse rows (required because one cannot copy a symmetric(sprase) qpOASES matrix). */
             int* A_p = NULL;                            /**< Constraint matrix sparse col pointers (required because one cannot copy a symmetric(sprase) qpOASES matrix). */
 
-<<<<<<< HEAD
-            qpOASES::QProblem qp;
-
-            bool useSchur = false;
-            qpOASES::SQProblemSchur qpSchur;
-=======
             qpOASES::QProblem qp;                       /**< Store a QP class and call it sequentially (using its hotstart functionality). */
->>>>>>> 29a1289c
     };
 }
 
