--- conflicted
+++ resolved
@@ -735,8 +735,7 @@
 
 			Subsolver tmp(nV, nC + 2*nComp, H, A);
 			subsolver = tmp;
-		} else if (options.getQPSolver() == QPSolver::QPOASES_SPARSE_SCHUR ||
-		           options.getQPSolver() == QPSolver::QPOASES_SPARSE) {
+		} else if (options.getQPSolver() == QPSolver::QPOASES_SPARSE) {
 			nDuals = nV + nC + 2*nComp;
 			boxDualOffset = nV;
 
@@ -746,11 +745,8 @@
 					return ret;
 			}
 
-<<<<<<< HEAD
-=======
 			Subsolver tmp(nV, nC + 2*nComp, H_sparse, A_sparse, options.getQPSolver());
 
->>>>>>> 29a1289c
 			ret = setLB( lb_tmp );
 
 			if (ret != SUCCESSFUL_RETURN)
@@ -761,9 +757,7 @@
 			if (ret != SUCCESSFUL_RETURN)
 				return ret;
 
-			bool schurFlag = options.getQPSolver() == QPSolver::QPOASES_SPARSE_SCHUR;
-
-			Subsolver tmp(nV, nC + 2*nComp, H_sparse, A_sparse, schurFlag);
+
 			subsolver = tmp;
 		} else if (options.getQPSolver() == QPSolver::OSQP_SPARSE) {
 			if (lb != 0 || ub != 0) {
