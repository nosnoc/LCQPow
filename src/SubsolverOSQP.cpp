/*
 *	This file is part of LCQPow.
 *
 *	LCQPow -- A Solver for Quadratic Programs with Commplementarity Constraints.
 *	Copyright (C) 2020 - 2022 by Jonas Hall et al.
 *
 *	LCQPow is free software; you can redistribute it and/or
 *	modify it under the terms of the GNU Lesser General Public
 *	License as published by the Free Software Foundation; either
 *	version 2.1 of the License, or (at your option) any later version.
 *
 *	LCQPow is distributed in the hope that it will be useful,
 *	but WITHOUT ANY WARRANTY; without even the implied warranty of
 *	MERCHANTABILITY or FITNESS FOR A PARTICULAR PURPOSE.
 *	See the GNU Lesser General Public License for more details.
 *
 *	You should have received a copy of the GNU Lesser General Public
 *	License along with LCQPow; if not, write to the Free Software
 *	Foundation, Inc., 51 Franklin Street, Fifth Floor, Boston, MA  02110-1301  USA
 */

#include "SubsolverOSQP.hpp"

extern "C" {
    #include <osqp.h>
}


namespace LCQPow {
    SubsolverOSQP::SubsolverOSQP( ) {
        data = NULL;
        settings = NULL;
        work = NULL;
     }


    SubsolverOSQP::SubsolverOSQP(   const csc* const _Q, const csc* const _A)
    {
        // Store dimensions
        nV = _Q->n;
        nC = _A->m;

        // Copy matrices
        Q = Utilities::copyCSC(_Q, true);
        A = Utilities::copyCSC(_A);
    }


    SubsolverOSQP::SubsolverOSQP(const SubsolverOSQP& rhs)
    {
        copy( rhs );
    }


    SubsolverOSQP::~SubsolverOSQP()
    {
        clear();
    }


    void SubsolverOSQP::clear()
    {
        osqp_cleanup(work);

        if (Utilities::isNotNullPtr(data)) {
            if (Utilities::isNotNullPtr(data->l)) {
                free(data->l);
                data->l = NULL;
            }

            if (Utilities::isNotNullPtr(data->u)) {
                free(data->u);
                data->u = NULL;
            }

            if (Utilities::isNotNullPtr(data->q)) {
                free(data->q);
                data->q = NULL;
            }

            c_free(data);
            data = NULL;
        }

        if (Utilities::isNotNullPtr(Q)) {
            Utilities::ClearSparseMat(Q);
            Q = NULL;
        }

        if (Utilities::isNotNullPtr(A)) {
            Utilities::ClearSparseMat(A);
            A = NULL;
        }

        if (Utilities::isNotNullPtr(settings)) {
            c_free(settings);
            settings = NULL;
        }
    }


    SubsolverOSQP& SubsolverOSQP::operator=(const SubsolverOSQP& rhs)
    {
        if (this != &rhs) {
            copy( rhs );
        }

        return *this;
    }


    void SubsolverOSQP::setOptions( OSQPSettings* _settings )
    {
<<<<<<< HEAD
        if (Utilities::isNotNullPtr(_settings)) {
            if (Utilities::isNotNullPtr(settings)) {
                c_free(settings);    
            }
=======
        if (Utilities::isNotNullPtr(settings)) {
            c_free(settings);
            settings = NULL;
        }

        if (Utilities::isNotNullPtr(_settings))
>>>>>>> c244b0e7
            settings = copy_settings(_settings);
        } else {
            settings = NULL;
        }
    }


    ReturnValue SubsolverOSQP::solve(   bool initialSolve, int& iterations, int& exit_flag,
                                        const double* const _g,
                                        const double* const _lbA, const double* const _ubA,
                                        const double* const x0, const double* const y0,
                                        const double* const _lb, const double* const _ub )
    {
        // Make sure that lb and ub are null pointers, as OSQP does not handle box constraints
        if (Utilities::isNotNullPtr(_lb) || Utilities::isNotNullPtr(_ub)) {
            return ReturnValue::INVALID_OSQP_BOX_CONSTRAINTS;
        }

        // Setup workspace on initial solve
        if (initialSolve) {
            double* l = (double*)malloc((size_t)nC*sizeof(double));
            double* u = (double*)malloc((size_t)nC*sizeof(double));
            double* g = (double*)malloc((size_t)nV*sizeof(double));
            memcpy(l, _lbA, (size_t)nC*sizeof(double));
            memcpy(u, _ubA, (size_t)nC*sizeof(double));
            memcpy(g, _g, (size_t)nV*sizeof(c_float));

            data = (OSQPData *)c_malloc(sizeof(OSQPData));
            data->n = nV;
            data->m = nC;
            data->P = Q;
            data->A = A;
            data->q = g;
            data->l = l;
            data->u = u;

            osqp_setup(&work, data, settings);

            if (Utilities::isNotNullPtr(x0))
                if (osqp_warm_start_x(work, x0) != 0)
                    return ReturnValue::OSQP_INITIAL_PRIMAL_GUESS_FAILED;


            if (Utilities::isNotNullPtr(y0))
                if (osqp_warm_start_y(work, y0) != 0)
                    return ReturnValue::OSQP_INITIAL_DUAL_GUESS_FAILED;
        } else {
            // Update linear cost and bounds
            osqp_update_lin_cost(work, _g);
            osqp_update_bounds(work, _lbA, _ubA);
        }

        if (work == 0) {
            return ReturnValue::OSQP_WORKSPACE_NOT_SET_UP;
        }

        // Solve Problem
        int errorflag = osqp_solve(work);

        // Get number of iterations
        iterations = work->info->iter;
        exit_flag = work->info->status_val;

        // Either pass error
        if (errorflag != 0 || exit_flag <= 0)
            return ReturnValue::SUBPROBLEM_SOLVER_ERROR;

        // Or pass successful return
        return ReturnValue::SUCCESSFUL_RETURN;
    }


    void SubsolverOSQP::getSolution( double* x, double* y )
    {
        OSQPSolution *sol(work->solution);

        if (Utilities::isNotNullPtr(sol->x)) {
            memcpy(x, sol->x, (size_t)nV*(sizeof(double)));
        }

        // Copy duals with negative sign
        for (int i = 0; i < nC; i++) {
            y[i] = -sol->y[i];
        }
    }


    void SubsolverOSQP::copy(const SubsolverOSQP& rhs)
    {
        clear();

        nV = rhs.nV;
        nC = rhs.nC;

        Q = copy_csc_mat(rhs.Q);
        A = copy_csc_mat(rhs.A);

        setOptions(rhs.settings);

        if (Utilities::isNotNullPtr(rhs.data)) {
            double* l = (double*)malloc((size_t)nC*sizeof(double));
            double* u = (double*)malloc((size_t)nC*sizeof(double));
            double* g = (double*)malloc((size_t)nV*sizeof(double));
            memcpy(l, rhs.data->l, (size_t)nC*sizeof(double));
            memcpy(u, rhs.data->u, (size_t)nC*sizeof(double));
            memcpy(g, rhs.data->q, (size_t)nV*sizeof(c_float));

            data = (OSQPData *)c_malloc(sizeof(OSQPData));
            data->n = nV;
            data->m = nC;
            data->P = Q;
            data->A = A;
            data->q = g;
            data->l = l;
            data->u = u;

            osqp_setup(&work, data, settings);
        }
    }
}<|MERGE_RESOLUTION|>--- conflicted
+++ resolved
@@ -111,23 +111,13 @@
 
     void SubsolverOSQP::setOptions( OSQPSettings* _settings )
     {
-<<<<<<< HEAD
-        if (Utilities::isNotNullPtr(_settings)) {
-            if (Utilities::isNotNullPtr(settings)) {
-                c_free(settings);    
-            }
-=======
         if (Utilities::isNotNullPtr(settings)) {
             c_free(settings);
             settings = NULL;
         }
 
         if (Utilities::isNotNullPtr(_settings))
->>>>>>> c244b0e7
             settings = copy_settings(_settings);
-        } else {
-            settings = NULL;
-        }
     }
 
 
@@ -159,7 +149,6 @@
             data->q = g;
             data->l = l;
             data->u = u;
-
             osqp_setup(&work, data, settings);
 
             if (Utilities::isNotNullPtr(x0))
