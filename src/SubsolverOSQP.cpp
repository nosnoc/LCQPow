/*
 *	This file is part of LCQPanther.
 *
 *	LCQPanther -- A Solver for Quadratic Programs with Commplementarity Constraints.
 *	Copyright (C) 2020 - 2021 by Jonas Hall et al.
 *
 *	LCQPanther is free software; you can redistribute it and/or
 *	modify it under the terms of the GNU Lesser General Public
 *	License as published by the Free Software Foundation; either
 *	version 2.1 of the License, or (at your option) any later version.
 *
 *	LCQPanther is distributed in the hope that it will be useful,
 *	but WITHOUT ANY WARRANTY; without even the implied warranty of
 *	MERCHANTABILITY or FITNESS FOR A PARTICULAR PURPOSE.
 *	See the GNU Lesser General Public License for more details.
 *
 *	You should have received a copy of the GNU Lesser General Public
 *	License along with LCQPanther; if not, write to the Free Software
 *	Foundation, Inc., 51 Franklin Street, Fifth Floor, Boston, MA  02110-1301  USA
 */

<<<<<<< HEAD
#include <SubsolverOSQP.hpp>

extern "C" {
#include "osqp.h"
}


=======
#include "SubsolverOSQP.hpp"
>>>>>>> 29a1289c

extern "C" {
    #include <osqp.h>
}


namespace LCQPanther {
    SubsolverOSQP::SubsolverOSQP( ) {
        data = NULL;
        settings = NULL;
        work = NULL;
     }


    SubsolverOSQP::SubsolverOSQP(   const csc* const _H, const csc* const _A)
    {
        // Store dimensions
        nVars = _H->n;
        nDuals = _A->m;

        // Allocate memory
        settings = (OSQPSettings *)c_malloc(sizeof(OSQPSettings));
        data = (OSQPData *)c_malloc(sizeof(OSQPData));

        // Copy matrices
<<<<<<< HEAD
        H = Utilities::copyCSC(_H);
=======
        H = Utilities::copyCSC(_H, true);
>>>>>>> 29a1289c
        A = Utilities::copyCSC(_A);
        g = new c_float[nVars];
        l = new c_float[nDuals];
        u = new c_float[nDuals];

        // Fill data
        data->n = nVars;
        data->m = nDuals;
        data->P = H;
        data->A = A;

        // Define solver settings
        osqp_set_default_settings(settings);
        settings->eps_prim_inf = Utilities::ZERO;
        settings->verbose = false;
        settings->polish = true;

        // Setup workspace
        osqp_setup(&work, data, settings);
    }


    SubsolverOSQP::SubsolverOSQP(const SubsolverOSQP& rhs)
    {
        copy( rhs );
    }


    SubsolverOSQP::~SubsolverOSQP()
    {
        clear();
    }


    void SubsolverOSQP::clear()
    {
        osqp_cleanup(work);

        if (data != 0) {
            c_free(data);
            data = NULL;
        }

        if (settings != 0) {
            c_free(settings);
            settings = NULL;
        }

        if (H != 0) {
            csc_spfree(H);
            H = NULL;
        }

        if (A != 0) {
            csc_spfree(A);
            A = NULL;
        }

        if (g != 0) {
            delete[] g;
            g = NULL;
        }

        if (l != 0) {
            delete[] l;
            l = NULL;
        }

        if (u != 0) {
            delete[] u;
            u = NULL;
        }
    }


    SubsolverOSQP& SubsolverOSQP::operator=(const SubsolverOSQP& rhs)
    {
        if (this != &rhs) {
            copy( rhs );
        }

        return *this;
    }


    void SubsolverOSQP::setOptions( OSQPSettings* _settings )
    {
        settings = copy_settings(_settings);
    }


    void SubsolverOSQP::setPrintlevl( bool verbose )
    {
        if (settings != 0)
            settings->verbose = verbose;
    }


    ReturnValue SubsolverOSQP::solve(   bool initialSolve, int& iterations,
                                        const double* const _g,
                                        const double* const _lbA, const double* const _ubA,
                                        const double* const x0, const double* const y0,
                                        const double* const _lb, const double* const _ub )
    {
        // Make sure that lb and ub are null pointers, as OSQP does not handle box constraints
        if (_lb != 0 || _ub != 0) {
            return ReturnValue::INVALID_OSQP_BOX_CONSTRAINTS;
        }

        if (work == 0) {
            return ReturnValue::OSQP_WORKSPACE_NOT_SET_UP;
        }

        // Update linear cost and bounds
        osqp_update_lin_cost(work, _g);
        osqp_update_bounds(work, _lbA, _ubA);

        int exitflag;

        // Solve Problem
        exitflag = osqp_solve(work);

        // Get number of iterations
        iterations = work->info->iter;

        // Either pass error
        if (exitflag != 0)
            return ReturnValue::SUBPROBLEM_SOLVER_ERROR;

        // Or pass successful return
        return ReturnValue::SUCCESSFUL_RETURN;
    }


    void SubsolverOSQP::getSolution( double* x, double* y )
    {
        OSQPSolution *sol(work->solution);

        if (sol->x != 0) {
            memcpy(x, sol->x, (size_t)nVars*(sizeof(double)));
        }

        // Copy duals with negative sign
        for (int i = 0; i < nDuals; i++) {
            y[i] = -sol->y[i];
        }
    }


    void SubsolverOSQP::copy(const SubsolverOSQP& rhs)
    {
        clear();

        nVars = rhs.nVars;
        nDuals = rhs.nDuals;

        H = Utilities::copyCSC(rhs.H);
        A = Utilities::copyCSC(rhs.A);

        g = new c_float[nVars];
        l = new c_float[nDuals];
        u = new c_float[nDuals];
        memcpy(g, rhs.g, (size_t)nVars*sizeof(c_float));
        memcpy(l, rhs.l, (size_t)nDuals*sizeof(c_float));
        memcpy(u, rhs.u, (size_t)nDuals*sizeof(c_float));

        // Copy data
        data = (OSQPData *)c_malloc(sizeof(OSQPData));
        data->n = rhs.data->n;
        data->m = rhs.data->m;
        data->P = H;
        data->A = A;
        data->q = g;
        data->l = l;
        data->u = u;

        // Copy settings
        settings = copy_settings(rhs.settings);

        // Setup workspace
        osqp_setup(&work, data, settings);
    }
}<|MERGE_RESOLUTION|>--- conflicted
+++ resolved
@@ -19,17 +19,7 @@
  *	Foundation, Inc., 51 Franklin Street, Fifth Floor, Boston, MA  02110-1301  USA
  */
 
-<<<<<<< HEAD
-#include <SubsolverOSQP.hpp>
-
-extern "C" {
-#include "osqp.h"
-}
-
-
-=======
 #include "SubsolverOSQP.hpp"
->>>>>>> 29a1289c
 
 extern "C" {
     #include <osqp.h>
@@ -55,11 +45,7 @@
         data = (OSQPData *)c_malloc(sizeof(OSQPData));
 
         // Copy matrices
-<<<<<<< HEAD
-        H = Utilities::copyCSC(_H);
-=======
         H = Utilities::copyCSC(_H, true);
->>>>>>> 29a1289c
         A = Utilities::copyCSC(_A);
         g = new c_float[nVars];
         l = new c_float[nDuals];
@@ -216,9 +202,8 @@
         nVars = rhs.nVars;
         nDuals = rhs.nDuals;
 
-        H = Utilities::copyCSC(rhs.H);
-        A = Utilities::copyCSC(rhs.A);
-
+        H = copy_csc_mat(rhs.H);
+        A = copy_csc_mat(rhs.A);
         g = new c_float[nVars];
         l = new c_float[nDuals];
         u = new c_float[nDuals];
